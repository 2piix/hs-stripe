--- conflicted
+++ resolved
@@ -1,9 +1,5 @@
 Name:                stripe
-<<<<<<< HEAD
 Version:             0.6.0
-=======
-Version:             0.5.0.111
->>>>>>> 850fc95f
 Synopsis:            A Haskell implementation of the Stripe API.
 Description:         This is an implementation of the Stripe API as it is
                      documented at https:\/\/stripe.com\/docs\/api
