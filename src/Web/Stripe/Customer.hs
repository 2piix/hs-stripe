--- conflicted
+++ resolved
@@ -171,20 +171,11 @@
 -- | Attempts to parse JSON into a 'Customer'.
 instance FromJSON Customer where
     parseJSON (Object o) = Customer
-<<<<<<< HEAD
         <$> (CustomerId       <$> o .:  "id")
         <*> (fmap Email       <$> o .:? "email")
         <*> (fmap Description <$> o .:? "description")
         <*>                       o .:  "livemode"
         <*> (fromSeconds      <$> o .:  "created")
         <*>                       o .:? "active_card"
-=======
-        <$> (CustomerId   <$> o .: "id")
-        <*> (Email        <$> o .: "email")
-        <*> (fmap . fmap) Description  (o .:? "description")
-        <*> o .: "livemode"
-        <*> (fromSeconds <$> o .: "created")
-        <*> o .:? "active_card"
-        <*> o .:? "discount"
->>>>>>> 3ba584d0
+        <*>                       o .:? "discount"
     parseJSON _ = mzero